"""Application main window."""


import os
import sys
import subprocess
import threading
import socket
import re
import functools
import operator
from gettext import translation
from _thread import start_new_thread
from tkinter import *
import tkinter.filedialog as fd
from tkinter.scrolledtext import ScrolledText
from xml.etree.ElementTree import ElementTree
from tkinter.messagebox import showerror
import configparser

try:
    from PIL import Image, ImageTk
    PIL = True
except ImportError:
    PIL = False
    print ('[FGo! Warning] PIL library not found. Aircraft thumbnails '
           'will not be displayed.', file=sys.stderr)

from .metar import Metar
from .configwindow import ConfigWindow
from ..constants import *
from .. import condconfigparser

print(condconfigparser.__version__)

class App:

    def __init__(self, master, config):
        self.master = master
        self.config = config

        self.translatedPark = StringVar()
        self.translatedRwy = StringVar()
        self.options = StringVar()
        self.translatedPark.set(_('None'))
        self.translatedRwy.set(_('Default'))
        self.options.set('')
#------ Menu ------------------------------------------------------------------
        self.menubar = Menu(self.master)

        self.filemenu = Menu(self.menubar, tearoff=0)
        self.filemenu.add_command(label=_('Load'), command=self.configLoad)
        self.filemenu.add_command(label=_('Save as...'),
                                  command=self.configSave)
        self.filemenu.add_separator()
        self.filemenu.add_command(label=_('Save & Quit (Ctrl-Q)'),
                                  command=self.saveAndQuit)
        self.filemenu.add_command(label=_('Quit'), command=self.quit)
        self.menubar.add_cascade(label=_('File'), menu=self.filemenu)

        self.settmenu = Menu(self.menubar, tearoff=0)
        self.settmenu.add_checkbutton(label=_('Show installed airports only'),
                                      variable=self.config.filtredAptList,
                                      command=self.filterAirports)
        self.settmenu.add_command(label=_('Update list of installed airports'),
                                  command=self.updateInstalledAptList)
        self.settmenu.add_separator()
        self.settmenu.add_command(label=_('Preferences'),
                                  command=self.showConfigWindow)
        self.menubar.add_cascade(label=_('Settings'), menu=self.settmenu)

        self.toolsmenu = Menu(self.menubar, tearoff=0)
        self.toolsmenu.add_command(label='METAR',
                                   command=self.showMETARWindow)
        self.menubar.add_cascade(label=_('Tools'), menu=self.toolsmenu)

        self.helpmenu = Menu(self.menubar, tearoff=0)
        self.helpmenu.add_command(label=_('Help'), command=self.showHelpWindow)
        self.helpmenu.add_separator()
        self.helpmenu.add_command(label=_('About'), command=self.about)
        self.menubar.add_cascade(label=_('Help'), menu=self.helpmenu)

        self.master.config(menu=self.menubar)

        self.frame = Frame(self.master)
        self.frame.pack(side='top', fill='both', expand=True)

        self.frame0 = Frame(self.frame, borderwidth=4)
        self.frame0.pack(side='top', fill='x')
#------ Aircraft list ---------------------------------------------------------
        self.frame1 = Frame(self.frame0, borderwidth=8)
        self.frame1.pack(side='left', fill='both', expand=True)

        self.frame11 = Frame(self.frame1, borderwidth=1)
        self.frame11.pack(side='top', fill='both', expand=True)

        self.scrollbar = Scrollbar(self.frame11, orient='vertical')
        self.aircraftList = Listbox(self.frame11, bg=TEXT_BG_COL,
                                    exportselection=0,
                                    yscrollcommand=self.scrollbar.set,
                                    height=14)
        self.scrollbar.config(command=self.aircraftList.yview, takefocus=0)
        self.aircraftList.pack(side='left', fill='both', expand=True)
        self.scrollbar.pack(side='left', fill='y')
        self.aircraftList.see(self.getIndex('a'))
        self.aircraftList.bind('<Button-1>', self.focusAircraftList)

        self.frame12 = Frame(self.frame1, borderwidth=1)
        self.frame12.pack(side='top', fill='x')

        self.aircraftSearch = Entry(self.frame12, bg=TEXT_BG_COL)
        self.aircraftSearch.pack(side='left', fill='x', expand=True)
        self.aircraftSearch.bind('<FocusIn>', self.aircraftSearchStart)
        self.aircraftSearch.bind('<FocusOut>', self.aircraftSearchStop)
        self.aircraftSearchButton = Button(self.frame12, text=_('Clear'),
                                           command=self.aircraftSearchClear)
        self.aircraftSearchButton.pack(side='left')
#------ Middle panel ----------------------------------------------------------
        self.frame2 = Frame(self.frame0, borderwidth=1, relief='sunken')
        self.frame2.pack(side='left', fill='both')
        # Aircraft
        self.frame21 = Frame(self.frame2, borderwidth=4)
        self.frame21.pack(side='top', expand=True)

        self.aircraftLabel = Label(self.frame21,
                                   textvariable=self.config.aircraft)
        self.aircraftLabel.pack(side='top')

        self.thumbnail = Label(self.frame21, width=171, height=128)
        self.thumbnail.pack(side='top', fill='y')
        self.updateImage()
        # Airport, rwy and parking
        self.frame22 = Frame(self.frame2, borderwidth=4)
        self.frame22.pack(side='top', fill='x')
        # First column
        self.frame221 = Frame(self.frame22, borderwidth=4)
        self.frame221.pack(side='left', fill='x')

        self.airport_label = Label(self.frame221, text=_('Airport:'))
        self.airport_label.pack(side='top')

        self.rwy_label = Label(self.frame221, text=_('Rwy:'))
        self.rwy_label.pack(side='top')

        self.park_label = Label(self.frame221, text=_('Parking:'))
        self.park_label.pack(side='top')
        # Second column
        self.frame222 = Frame(self.frame22, borderwidth=4)
        self.frame222.pack(side='left', fill='x')

        self.airportLabel = Label(self.frame222, width=12,
                                  textvariable=self.config.airport,
                                  relief='groove', borderwidth=2)
        self.airportLabel.pack(side='top')
        self.airportLabel.bind('<Button-1>', self.popupCarrier)

        self.rwyLabel = Label(self.frame222, width=12,
                              textvariable=self.translatedRwy,
                              relief='groove', borderwidth=2)
        self.rwyLabel.pack(side='top')
        self.rwyLabel.bind('<Button-1>', self.popupRwy)

        self.parkLabel = Label(self.frame222, width=12,
                               textvariable=self.translatedPark,
                               relief='groove', borderwidth=2)
        self.parkLabel.pack(side='top')
        self.parkLabel.bind('<Button-1>', self.popupPark)
        # AI Scenarios
        self.frame23 = Frame(self.frame2)
        self.frame23.pack(side='top', fill='both')

        self.scenarios = Label(self.frame23, text=_('Select Scenario'),
                               relief='groove', padx=6, pady=6)
        self.scenarios.pack(side='left', fill='both', expand=True)
        self.scenarios.bind('<Button-1>', self.popupScenarios)

#------ Airport list ----------------------------------------------------------
        self.frame3 = Frame(self.frame0, borderwidth=8)
        self.frame3.pack(side='left', fill='both', expand=True)

        self.frame31 = Frame(self.frame3, borderwidth=1)
        self.frame31.pack(side='top', fill='both', expand=True)

        self.sAirports = Scrollbar(self.frame31, orient='vertical')
        self.airportList = Listbox(self.frame31, bg=TEXT_BG_COL,
                                   exportselection=0,
                                   yscrollcommand=self.sAirports.set,
                                   height=14)
        self.sAirports.config(command=self.airportList.yview, takefocus=0)
        self.airportList.pack(side='left', fill='both', expand=True)
        self.sAirports.pack(side='left', fill='y')
        self.airportList.see(self.getIndex('p'))
        self.airportList.bind('<Button-1>', self.focusAirportList)

        self.frame32 = Frame(self.frame3, borderwidth=1)
        self.frame32.pack(side='top', fill='x')

        self.airportSearch = Entry(self.frame32, bg=TEXT_BG_COL)
        self.airportSearch.pack(side='left', fill='x', expand=True)
        self.airportSearch.bind('<FocusIn>', self.airportSearchStart)
        self.airportSearch.bind('<FocusOut>', self.airportSearchStop)
        self.airportSearchButton = Button(self.frame32, text=_('Clear'),
                                          command=self.airportSearchClear)
        self.airportSearchButton.pack(side='left')
#------ Buttons ---------------------------------------------------------------
        self.frame4 = Frame(self.frame, borderwidth=4)
        self.frame4.pack(side='top', fill='x')

        self.frame41 = Frame(self.frame4, borderwidth=4)
<<<<<<< HEAD
        self.frame41.pack(side='left', fill='x')
        # TerraSync
        self.ts = Checkbutton(self.frame41, text="TerraSync",
                              variable=self.config.TS, command=self.runTS)
        self.ts.pack(side='left')

        self.ts_prefetch = Button(self.frame41, text=_('Scenery Prefetch'),
                                  command=self.prefetchScenery)
        self.ts_prefetch.pack(side='left')

        # FlightGear process status
        self.fgStatusText = StringVar()
        self.fgStatusText.set(_('Ready'))
        self.fgStatusLabel = Label(self.frame4, textvariable=self.fgStatusText,
                                   background="#88ff88")
        self.fgStatusLabel.pack(side='left', fill='both', expand=True)

        self.frame42 = Frame(self.frame4, borderwidth=4)
        self.frame42.pack(side='right')
=======
        self.frame41.pack(side='right')
>>>>>>> 77329c08
        # Buttons
        self.sq_button = Button(self.frame41, text=_('Save & Quit'),
                                command=self.saveAndQuit)
        self.sq_button.pack(side='left')

        self.reset_button = Button(self.frame41, text=_('Reset'), width=10,
                                   command=self.reset)
        self.reset_button.pack(side='left')

        self.run_button = Button(self.frame41, text=_('Run FG'), width=10,
                                 command=self.runFG)
        self.run_button.pack(side='left')
#------ Text windows ----------------------------------------------------------
        self.frame5 = Frame(self.frame)
        self.frame5.pack(side='top', fill='both', expand=True)

        self.frame5top = Frame(self.frame5)
        self.frame5top.pack(side='top', fill='both', expand=True)

        self.frame51 = Frame(self.frame5top)
        self.frame51.pack(side='left', fill='both', expand=True)

        option_window_sv = Scrollbar(self.frame51, orient='vertical')
        option_window_sh = Scrollbar(self.frame51, orient='horizontal')
        self.option_window = Text(self.frame51, bg=TEXT_BG_COL, wrap='none',
                                  yscrollcommand=option_window_sv.set,
                                  xscrollcommand=option_window_sh.set)
        option_window_sv.config(command=self.option_window.yview, takefocus=0)
        option_window_sh.config(command=self.option_window.xview, takefocus=0)
        self.option_window.bind('<<Modified>>', self.updateOptions)
        option_window_sh.pack(side='bottom', fill='x')
        self.option_window.pack(side='left', fill='both', expand=True)
        option_window_sv.pack(side='left', fill='y')
        # Elements of 52-th frame are defined in reverse order to make sure
        # that bottom buttons are always visible when resizing.
        self.frame52 = Frame(self.frame5top)
        self.frame52.pack(side='left', fill='both', expand=True)

        self.frame521 = Frame(self.frame52)
        self.frame521.pack(side='bottom', fill='y')

        self.save_output_button = Button(self.frame521, text=_('Save Log'),
                                         command=self.saveLog)
        self.save_output_button.pack(side='left')

        self.open_log_dir_button = Button(self.frame521,
                                          text=_('Open Log Directory'),
                                          command=self.openLogDir)
        self.open_log_dir_button.pack(side='left')

        self.frame522 = Frame(self.frame52)
        self.frame522.pack(side='bottom', fill='both', expand=True)

        output_window_sv = Scrollbar(self.frame522, orient='vertical')
        output_window_sh = Scrollbar(self.frame522, orient='horizontal')
        self.output_window = Text(self.frame522, foreground=COMMENT_COL,
                                  bg=MESSAGE_BG_COL, wrap='none',
                                  yscrollcommand=output_window_sv.set,
                                  xscrollcommand=output_window_sh.set,
                                  state='disabled')
        output_window_sv.config(command=self.output_window.yview, takefocus=0)
        output_window_sh.config(command=self.output_window.xview, takefocus=0)
        output_window_sh.pack(side='bottom', fill='x')
        self.output_window.pack(side='left', fill='both', expand=True)
        output_window_sv.pack(side='left', fill='y')

        self.frame5bottom = Frame(self.frame5, relief='groove', borderwidth=2)
        self.frame5bottom.pack(side='top', fill='x')

        command_window_label = Label(self.frame5bottom,
                   text=_('FlightGear will be started with following options:'))
        command_window_label.pack(side='top', fill='y', anchor='nw')

        self.frame53 = Frame(self.frame5bottom)
        self.frame53.pack(side='bottom', fill='x', expand=True)

        command_window_sv = Scrollbar(self.frame53, orient='vertical')
        command_window_sh = Scrollbar(self.frame53, orient='horizontal')
        self.command_window = Text(self.frame53, wrap='none', height=10,
                                   relief='flat', bg=GRAYED_OUT_COL,
                                   yscrollcommand=command_window_sv.set,
                                   xscrollcommand=command_window_sh.set,
                                   state='disabled')
        command_window_sv.config(command=self.command_window.yview, takefocus=0)
        command_window_sh.config(command=self.command_window.xview, takefocus=0)
        command_window_sh.pack(side='bottom', fill='x')
        self.command_window.pack(side='left', fill='x', expand=True)
        command_window_sv.pack(side='left', fill='y')

#------------------------------------------------------------------------------

        self.default_fg = self.rwyLabel.cget('fg')
        self.default_bg = self.master.cget('bg')
        self.scenarioListOpen = False
        self.mainLoopIsRuning = False
        self.aircraftSearchIsRunning = False
        self.airportSearchIsRunning = False
        self.currentCarrier = []
        self.old_rwy = self.config.rwy.get()
        self.old_park = self.config.park.get()
        self.old_aircraft_search = ''
        self.old_airport_search = ''
        self.reset(first_run=True)
<<<<<<< HEAD
        # Lock used to prevent concurent calls of self._runFG()
        # (disabling the "Run FG" button is not enough, as self.runFG()
        # can be invoked through a keyboard shortcut).
        self.runFGLock = threading.Lock()
        self.setupKeyboardShortcuts()
=======
        self.registerTracedVariables()
>>>>>>> 77329c08
        self.startLoops()

    def setupKeyboardShortcuts(self):
        self.master.bind('<Control-KeyPress-f>', self.runFG)
        self.master.bind('<Control-KeyPress-r>', self.reset)
        self.master.bind_all('<Control-KeyPress-q>', self.saveAndQuit)

    def about(self):
        """Create 'About' window"""
        try:
            self.aboutWindow.destroy()
        except AttributeError:
            pass

        if _('Translation:') == 'Translation:':
            translator = ''
        else:
            translator = '\n\n' + _('Translation:')
        authors = _('Authors:')
        about_text = '{0}\n\n{1}\n{2}{3}'.format(COPYRIGHT, authors, AUTHORS,
                                                 translator)

        self.aboutWindow = Toplevel(borderwidth=4)
        self.aboutWindow.title(_('About'))
        self.aboutWindow.resizable(width=False, height=False)
        self.aboutWindow.transient(self.master)
        self.aboutWindow.bind('<Escape>', self._destroyAboutWindow)

        self.aboutTitle = Label(self.aboutWindow,
                                font=self.config.aboutTitleFont, text=NAME)
        self.aboutTitle.pack()
        self.aboutFrame1 = Frame(self.aboutWindow, borderwidth=1,
                                 relief='sunken', padx=8, pady=12)
        self.aboutFrame1.pack(fill='x', expand=True)
        self.aboutText = Label(self.aboutFrame1, text=about_text)
        self.aboutText.pack()
        self.aboutFrame2 = Frame(self.aboutWindow, borderwidth=12)
        self.aboutFrame2.pack()
        self.aboutLicense = Button(self.aboutFrame2, text=_('License'),
                                   command=self.aboutShowLicense)
        self.aboutLicense.pack(side='left')
        self.aboutClose = Button(self.aboutFrame2, text=_('Close'),
                                 command=self._destroyAboutWindow)
        self.aboutClose.pack(side='left')

    def _destroyAboutWindow(self, event=None):
        self.aboutWindow.destroy()

    def aboutShowLicense(self):
        self.aboutText.configure(text=LICENSE)
        self.aboutTitle.destroy()
        self.aboutLicense.destroy()

    def aircraftSearchClear(self):
        self.aircraftSearch.delete('0', 'end')
        self.old_aircraft_search = ''
        self.searchAircrafts()

    def aircraftSearchStart(self, event=None):
        self.aircraftSearchIsRunning = True
        self.aircraftSearchUpdate()

    def aircraftSearchStop(self, event=None):
        self.aircraftSearchIsRunning = False

    def aircraftSearchUpdate(self):
        if self.aircraftSearchIsRunning:
            if self.old_aircraft_search != self.aircraftSearch.get():
                self.searchAircrafts()
            self.old_aircraft_search = self.aircraftSearch.get()
            self.master.after(100, self.aircraftSearchUpdate)
        else:
            self.old_aircraft_search = ''
            return

    def airportSearchClear(self):
        self.airportSearch.delete('0', 'end')
        self.old_airport_search = ''
        self.searchAirports()

    def airportSearchStart(self, event=None):
        self.airportSearchIsRunning = True
        self.airportSearchUpdate()

    def airportSearchStop(self, event=None):
        self.airportSearchIsRunning = False

    def airportSearchUpdate(self):
        if self.airportSearchIsRunning:
            if self.old_airport_search != self.airportSearch.get():
                self.searchAirports()
            self.old_airport_search = self.airportSearch.get()
            self.master.after(100, self.airportSearchUpdate)
        else:
            self.old_airport_search = ''
            return

    def buildAircraftList(self):
        if self.aircraftList:
            self.aircraftList.delete(0, 'end')

        for i in self.config.aircraft_list:
            self.aircraftList.insert('end', i)

    def buildAirportList(self):
        L = list(zip(self.config.airport_icao, self.config.airport_name))
        if self.airportList:
            self.airportList.delete(0, 'end')

        for i in L:
            if len(i[0]) == 3:
                i = list(i)
                i[1] = ' ' + i[1]
            try:
                i = '   '.join(i)
            except TypeError:
                i = i[0]
            self.airportList.insert('end', i)

    def commentText(self):
        """Highlight comments in text window."""
        t = self.option_window
        index = '1.0'
        used_index = [None]
        t.tag_delete('#')

        while index not in used_index:
            comment = t.search('#', index)
            comment = str(comment)

            if comment:
                endline = comment.split('.')[0] + '.end'
                t.tag_add('#', comment, endline)
                t.tag_config('#', foreground=COMMENT_COL)
                used_index.append(index)
                line = comment.split('.')[0]
                index = str(int(line) + 1) + '.0'
            else:
                index = None
        if self.mainLoopIsRuning:
            self.master.after(500, self.commentText)
        else:
            return

    def configLoad(self):
        p = fd.askopenfilename(initialdir=USER_DATA_DIR,
                               filetypes=[(_('Config Files'), '*.fgo')])
        if p:
            self.reset(path=p)

    def configSave(self):
        asf = fd.asksaveasfilename
        p = asf(initialdir=USER_DATA_DIR,
                filetypes=[(_('Config Files'), '*.fgo')])
        if p:
            try:
                if p[-4:] != '.fgo':
                    p += '.fgo'
            except TypeError:
                pass
            t = self.options.get()
            self.config.write(text=t, path=p)

    def filterAirports(self):
        """Update airportList.

        Apply filter to airportList if self.config.filtredAptList is True.

        """
        self.config.updateAptLists()
        self.buildAirportList()
        self.airportList.see(self.getIndex('p'))
        self.airportList.select_set(self.getIndex('p'))

    def focusAircraftList(self, event=None):
        self.aircraftList.focus_set()

    def focusAirportList(self, event=None):
        self.airportList.focus_set()

    def getAircraft(self):
        """Get aircraftList current selection and return aircraft name."""
        index = self.aircraftList.curselection()
        if index:
            return self.aircraftList.get(index)

        aircraft = self.aircraftList.get(ACTIVE)
        if not aircraft:
            aircraft = 'None'
        return aircraft

    def getAirport(self):
        """Get airportList current selection and return airport ICAO."""
        index = self.airportList.curselection()
        if index:
            return self.airportList.get(index).split()[0]
        try:
            return self.airportList.get(ACTIVE).split()[0]
        except IndexError:
            return self.config.airport.get()

    def getImage(self):
        """Find thumbnail in aircraft directory."""
        if PIL:
            try:
                name = self.config.aircraft.get()
                index = self.config.aircraft_list.index(name)
                path = os.path.join(self.config.aircraft_path[index],
                                    'thumbnail.jpg')
                image = ImageTk.PhotoImage(Image.open(path))
            except:
                image = ImageTk.PhotoImage(Image.open(NO_THUMBNAIL_PIC))
        else:
            image = PhotoImage(file=NO_PIL_PIC)

        return image

    def getIndex(self, type_):
        """Get aircraft name ('a') or airport ICAO ('p')
        and return its index."""
        if type_ == 'a':
            name = self.config.aircraft.get()
            try:
                return self.config.aircraft_list.index(name)
            except ValueError:
                try:
                    return self.config.aircraft_list.index(DEFAULT_AIRCRAFT)
                except ValueError:
                    return 0
        if type_ == 'p':
            name = self.config.airport.get()
            try:
                return self.config.airport_icao.index(name)
            except ValueError:
                try:
                    return self.config.airport_icao.index(DEFAULT_AIRPORT)
                except ValueError:
                    return 0

    def openLogDir(self):
        command = 'exo-open --launch FileManager'
        c = command.split()
        subprocess.Popen(c+[LOG_DIR])

    def popupCarrier(self, event):
        """Make pop up menu."""
        # Take focus out of search entry to stop search loop.
        self.master.focus()
        popup = Menu(tearoff=0)
        popup.add_command(label=_('None'), command=self.resetCarrier)
        for i in self.config.carrier_list:
            popup.add_command(label=i[0],
                              command=lambda i=i: self.setCarrier(i))
        popup.tk_popup(event.x_root, event.y_root, 0)

    def popupPark(self, event):
        """Make pop up menu."""
        # Take focus out of search entry to stop search loop.
        self.master.focus()
        popup = Menu(tearoff=0)
        if self.config.airport.get() != 'None':
            popup.add_command(label=_('None'),
                              command=lambda: self.config.park.set('None'))
            count = 1
            for i in self.read_airport_data(self.config.airport.get(), 'park'):
                #  Cut menu
                if count % 20:
                    popup.add_command(label=i,
                                    command=lambda i=i: self.config.park.set(i))
                else:
                    popup.add_command(label=i,
                                    command=lambda i=i: self.config.park.set(i),
                                    columnbreak=1)
                count += 1
        else:
            L = self.currentCarrier[1:-1]
            for i in L:
                popup.add_command(label=i,
                                  command=lambda i=i: self.config.park.set(i))

        popup.tk_popup(event.x_root, event.y_root, 0)

    def popupRwy(self, event):
        """Make pop up menu."""
        # Take focus out of search entry to stop search loop.
        self.master.focus()
        if self.config.airport.get() != 'None':
            popup = Menu(tearoff=0)
            popup.add_command(label=_('Default'),
                              command=lambda: self.config.rwy.set('Default'))
            for i in self.read_airport_data(self.config.airport.get(), 'rwy'):
                popup.add_command(label=i, command=lambda i=i:
                                  self.config.rwy.set(i))
            popup.tk_popup(event.x_root, event.y_root, 0)

    def popupScenarios(self, event):
        """Make pop up list."""
        if not self.scenarioListOpen:
            # Take focus out of search entry to stop search loop.
            self.master.focus()
            self.scenarioListOpen = True
            self.scenarioList = Toplevel(borderwidth=1, relief='raised')
            self.scenarioList.overrideredirect(True)
            self.scenarioList.geometry('+%d+%d' % (event.x_root, event.y_root))
            self.master.bind('<Configure>', self.popupScenariosClose)
            self.master.bind('<Unmap>', self.popupScenariosClose)
            frame = Frame(self.scenarioList)
            frame.pack(side='top')

            popupScrollbar = Scrollbar(frame, orient='vertical')
            self.popup = Listbox(frame, bg=TEXT_BG_COL, exportselection=0,
                                 selectmode=MULTIPLE, height=15,
                                 yscrollcommand=popupScrollbar.set)
            popupScrollbar.config(command=self.popup.yview, takefocus=0)
            self.popup.pack(side='left')
            popupScrollbar.pack(side='left', fill='y')
            self.popup.bind('<Button-3>', self.scenarioDescription)

            frame1 = Frame(self.scenarioList)
            frame1.pack(side='top', fill='x')

            button = Button(frame1, text=_('OK'),
                            command=self.popupScenariosClose)
            button.pack(fill='x')

            for i in self.config.scenario_list:
                self.popup.insert('end', i)

            self.popupScenariosSelect()

    def popupScenariosClose(self, event=None):
        try:
            self.descriptionWindow.destroy()
        except AttributeError:
            pass

        L = []
        for i in self.popup.curselection():
            L.append(self.config.scenario_list[int(i)])
        self.config.scenario.set(' '.join(L))
        self.scenarioList.destroy()
        self.master.unbind('<Configure>')
        self.master.unbind('<Unmap>')
        self.scenarioListOpen = False

    def popupScenariosSelect(self):
        L = list(self.config.scenario.get().split())
        for i in L:
            if i in self.config.scenario_list:
                self.popup.selection_set(self.config.scenario_list.index(i))

    def prefetchScenery(self):
        if not self.config.TS.get():
            return
        message = '$GPGGA,000000,{0},{1},{2},{3},1,,,0,F,,,,*25'
        lat, lon = self.config.readCoord()[self.getAirport()]
        lat, lon = lat * 100, lon * 100
        ns = self._getDirection(lat, 'NS')
        ew = self._getDirection(lon, 'EW')
        self._connect_TS(message.format(abs(lat), ns, abs(lon), ew))

    def _getDirection(self, coord, directions):
        direction = directions[0]
        if coord < 0:
            direction = directions[1]
        return direction

    def quit(self):
        """Quit application."""
        self.master.quit()

    def read_airport_data(self, icao, type_):
        """Get runway or parking names.

        type_ should be: 'rwy' or 'park'

        """
        res = []
        if type_ == 'rwy':
            path = os.path.join(self.config.ai_path, DEFAULT_AIRPORTS_DIR)
            if os.path.exists(path):
                # Runway
                if type_ == 'rwy':
                    index = self.getIndex('p')
                    rwy = self.config.airport_rwy[index]
                    for i in rwy:
                        res.append(i)
        else:
            # If airport data source is set to: From scenery...
            if self.config.apt_data_source.get():
                paths = []
                L = self.config.FG_scenery.get().split(':')
                for path in L:
                    paths.append(os.path.join(path, DEFAULT_AIRPORTS_DIR))

                for path in paths:
                    for i in range(3):
                        path = os.path.join(path, icao[i])
                    if os.path.exists(path):
                        files = os.listdir(path)
                        parking = '.'.join([icao, 'parking.xml'])
                        groundnet = '.'.join([icao, 'groundnet.xml'])
                        for f in files:
                            file_path = os.path.join(path, f)
                            if f == parking or f == groundnet and not res:
                                res = self.read_parking(file_path)
            # If airport data source is set to: Standard...
            else:
                path = os.path.join(self.config.ai_path, DEFAULT_AIRPORTS_DIR)
                if os.path.exists(path):
                    dirs = os.listdir(path)
                    if icao in dirs:
                        path = os.path.join(path, icao)
                        file_path = os.path.join(path, 'parking.xml')
                        if os.path.exists(file_path):
                            res = self.read_parking(file_path)

        return res

    def read_parking(self, xml_file):
        """Read parking positions from XML file."""
        res = []
        with open(xml_file) as xml:
            root = self._get_root(xml)
            parking_list = root.find('parkingList')
            if parking_list is None:
                parking_list = root.find('parkinglist')
            parkings = parking_list.findall('Parking')
            for p in parkings:
                name = p.get('name').split('"')[0]
                number = p.get('number').split('"')[0]
                res.append(''.join((name, number)))
        res = list(set(res))  # Remove doubles
        res.sort()
        return res

    def read_scenario(self, scenario):
        """Read description from a scenario."""
        text = ''
        file_name = scenario + '.xml'
        path = os.path.join(self.config.ai_path, file_name)
        with open(path) as xml:
            root = self._get_root(xml)
            # There is no consistency along scenario files where
            # the <description> tag can be found in the root tree,
            # therefore we are making a list of all occurrences
            # of the tag and return the first element (if any).
            descriptions = root.findall('.//description')
            if descriptions:
                text = self._rstrip_text_block(descriptions[0].text)
        return text

    def _get_root(self, xml):
        tree = ElementTree()
        tree.parse(xml)
        return tree.getroot()

    def _rstrip_text_block(self, text):
        rstripped_text = '\n'.join(line.lstrip() for line in text.splitlines())
        return rstripped_text

    def registerTracedVariables(self):
        self.options.trace('w', self.updateCommand)
        self.config.aircraft.trace('w', self.updateCommand)
        self.config.airport.trace('w', self.updateCommand)
        self.config.scenario.trace('w', self.updateCommand)
        self.config.carrier.trace('w', self.updateCommand)
        self.config.FG_root.trace('w', self.updateCommand)
        self.config.FG_scenery.trace('w', self.updateCommand)
        self.config.park.trace('w', self.updateCommand)
        self.config.rwy.trace('w', self.updateCommand)

    def reset(self, event=None, path=None, first_run=False):
        """Reset data"""
        # Don't call config.update() at application initialization
        # as config object is updated at its creation anyway.
        if not first_run:
            self.config.update(path)
        self.aircraftSearch.delete(0, 'end')
        self.airportSearch.delete(0, 'end')
        self.resetLists()
        self.updateImage()
        self.resetText()
        # Update selected carrier
        if self.config.carrier.get() != 'None':

            for i in range(len(self.config.carrier_list)):
                if self.config.carrier.get() == self.config.carrier_list[i][0]:
                    self.currentCarrier = self.config.carrier_list[i]

            self.setCarrier(self.currentCarrier)
        else:
            self.resetCarrier()
        self.updateCommand()

    def resetCarrier(self):
        if self.config.carrier.get() != 'None':
            self.config.park.set('None')
        self.config.carrier.set('None')
        self.airport_label.config(text=_('Airport:'))
        self.airportLabel.config(textvariable=self.config.airport,
                                 bg=self.default_bg)
        self.rwy_label.config(fg=self.default_fg)
        self.rwyLabel.config(fg=self.default_fg)
        self.config.airport.set(self.getAirport())
        self.updateImage()

        try:
            c = self.config.scenario.get().split()
            if self.currentCarrier[-1] in c:
                c.pop(c.index(self.currentCarrier[-1]))
                self.config.scenario.set(' '.join(c))
        except IndexError:
            pass

    def resetLists(self):
        # Take focus out of search entry to stop search loop.
        self.master.focus()
        self.buildAircraftList()
        self.buildAirportList()
        self.aircraftList.select_set(self.getIndex('a'))
        self.airportList.select_set(self.getIndex('p'))
        self.aircraftList.see(self.getIndex('a'))
        self.airportList.see(self.getIndex('p'))

    def resetText(self):
        t = self.option_window
        t.delete('1.0', 'end')
        t.insert('end', self.config.text)

    _rawCfgLineComment_cre = re.compile(r"[ \t]*#")

    def processRawConfigLines(self, rawConfigLines):
        r"""Handle backslash escape sequences and remove comments in fgfs opts.

        Comments start with '#' and end at the end of the line. Spaces
        and tabs right before a comment are ignored (except if a space
        is part of a \<space> escape sequence).

        Outside comments, the following escape sequences are recognized
        (the expansion of each escape sequence is given in the second
        column):

          \\          \ (produces a single backslash)
          \[          [ (useful at the beginning of a line to avoid
                         confusion with the start of a predicate)
          \]          ] (for symmetry with '\[')
          \#          # (literal '#' character, doesn't start a comment)
          \t          tab character
          \n          newline character (doesn't start a new option)
          \<space>    space character (useful to include a space at the
                      end of an option, which would be ignored without
                      the backslash)
          \<newline>  continuation line (i.e., make as if the next line
                      were really the continuation of the current line,
                      with the \<newline> escape sequence removed)

        """
        res = []                # list of strings: the output lines
        # After escape sequences processing: stores the characters forming each
        # output line as it is being constructed from one or more input lines
        # (continuation lines are started with a backslash at the end of the
        # previous input line)
        chars = []
        # i: input line number; j: column number in this line
        i = j = 0

        while i < len(rawConfigLines):
            if j >= len(rawConfigLines[i]):
                res.append(''.join(chars)) # finish the output line
                del chars[:]
                i += 1          # next input line
                j = 0
                continue

            mo = self._rawCfgLineComment_cre.match(
                rawConfigLines[i][j:])
            if mo:
                res.append(''.join(chars)) # finish the output line
                del chars[:]
                i += 1          # next input line
                j = 0
                continue

            c = rawConfigLines[i][j]

            if c == "\\":
                if j + 1 == len(rawConfigLines[i]): # end of input line
                    if i + 1 == len(rawConfigLines):
                        res.append(''.join(chars)) # finish the output line
                    else:
                        j = -1  # continuation line

                    i += 1      # next input line
                else:
                    j += 1      # next char of input line
                    c = rawConfigLines[i][j]

                    if c == "\\":
                        chars.append("\\")
                    elif c == "n":
                        chars.append("\n")
                    elif c == "t":
                        chars.append("\t")
                    elif c == '#':
                        chars.append('#')
                    elif c == ' ':
                        chars.append(' ')
                    elif c == '[':
                        chars.append('[')
                    elif c == ']':
                        chars.append(']')
                    else:
                        title = _('Error in configuration file!')
                        msg = _('Invalid escape sequence in option line: '
                                '\\{}').format(c)
                        message = '{0}\n\n{1}'.format(title, msg)
                        self.error_message = showerror(_('Error'), message)
            elif c == '#':
                assert False, "Comment char # should have been handled " \
                    "earlier (by regexp)"
            else:
                chars.append(c)

            j += 1              # next input char

        return res

    def mergeFGOptions(self, mergedOptions, optionList):
        """Merge identical options in 'optionList'.

        Return a new list containing all options from 'optionList',
        except that the elements of 'optionList' that start with an
        element of 'mergedOptions' are merged together.

        More precisely, for a given element e (a string) of
        'mergedOptions', the first element of 'optionList' that starts
        with e is replaced by the last element of 'optionList' that
        starts with e and all other such elements of 'optionList' are
        omitted from the result. In other words, the last element of
        'optionList' that starts with e "wins", replaces the first one,
        and other occurrences are ignored.

        """
        d = {}
        l = []

        for opt in optionList:
            for prefix in mergedOptions:
                if opt.startswith(prefix):
                    if prefix not in d: # first time we encounter this prefix?
                        l.append( (False, prefix) )
                    d[prefix] = opt # overwrites previous ones
                    break
            else:
                l.append( (True, opt) )  # non-merged option

        # If isOpt is False, s is a prefix and d[s] the last element of
        # optionList starting with that prefix.
        return [ s if isOpt else d[s] for isOpt, s in l ]

<<<<<<< HEAD
    def monitorFlightGearProcess(self, launcher):
        self.fgStatusText.set(_("FlightGear is running..."))
        self.fgStatusLabel.config(background="#ff8888")

        # Wait until FlightGear is terminated
        self.master.wait_variable(launcher.exitStatus)
        exitStatus = launcher.exitStatus.get()

        if exitStatus >= 0:
            complement = _("FG's last exit status: {}").format(exitStatus)
        else:
            complement = _("FG last killed by signal {}").format(
                -exitStatus)

        self.fgStatusText.set(_('Ready ({})').format(complement))
        self.fgStatusLabel.config(background="#88ff88")

    def runFG(self, *args, **kwargs):
        """Wrapper around self._runFG() to prevent concurrent calls.

        If self._runFG() is already running, display an error message,
        otherwise call it, passing all arguments as is. The "already
        running" check is performed with a threading.Lock instance in
        order to avoid any kind of race condition.

        """
        if self.runFGLock.acquire(blocking=False):
            self._runFG(*args, **kwargs)
            self.runFGLock.release()
        else:
            title = _('Sorry!')
            msg = _("FlightGear is already running and we'd rather "
                    "not run two instances simultaneously.")
            message = '{0}\n\n{1}'.format(title, msg)
            self.error_message = showerror(_('FGo!'), message)

    def _runFG(self, event=None):
        self.run_button.config(state=DISABLED)

        t = self.text.get('0.0', 'end')
=======
    def runFG(self):
        t = self.options.get()
>>>>>>> 77329c08
        self.config.write(text=t)

        program = self.config.FG_bin.get()
        options = []
        FG_working_dir = HOME_DIR

        with open(CONFIG, mode='r', encoding='utf-8') as config_in:
            # Parse config file.
            for line in config_in:
                line = line.strip()
                if line == CUT_LINE:
                    # Options after CUT_LINE are handled by CondConfigParser
                    break

                if line.startswith('--'):
                    options.append(line)

                if line.startswith('AI_SCENARIOS='):
                    L = line[13:].split()
                    for scenario in L:
                        options.append('--ai-scenario=' + scenario)
                elif line.startswith('FG_AIRCRAFT='):
                    L = line[12:].split(':')
                    for dir_ in L:
                        if dir_:
                            options.append('--fg-aircraft=' + dir_)
                elif line[:15] == 'FG_WORKING_DIR=':
                    if os.path.exists(line[15:]):
                        FG_working_dir = line[15:]
                elif line[:7] == 'FG_BIN=':
                    program = line[7:]

        try:
            condConfig = condconfigparser.RawConditionalConfig(
                t, extvars=("aircraft", "airport", "parking", "runway",
                            "carrier", "scenarios"))
            context = {"aircraft": self.config.aircraft.get(),
                       "airport": self.config.airport.get(),
                       "parking": self.config.park.get(),
                       "runway": self.config.rwy.get(),
                       "carrier": self.config.carrier.get(),
                       "scenarios": self.config.scenario.get().split()}

            # configVars:
            #   external and non-external (assigned in the cfg file) variables
            #
            # rawConfigSections:
            #   list of lists of strings which are fgfs options. The first list
            #   corresponds to the "default", unconditional section of the
            #   config file; the other lists come from the conditional sections
            #   whose predicate is true according to 'context'.
            configVars, rawConfigSections = condConfig.eval(context)
            optionLineGroups = [ self.processRawConfigLines(lines) for lines in
                                 rawConfigSections ]
            # Concatenate all lists together
            additionalLines = functools.reduce(operator.add, optionLineGroups,
                                               [])
            options.extend(additionalLines)

            # Merge options starting with an element of MERGED_OPTIONS
            # The default for MERGED_OPTIONS is the empty list.
            mergedOptions = configVars.get("MERGED_OPTIONS", [])
            options = self.mergeFGOptions(mergedOptions, options)
        except condconfigparser.error as e:
            title = _('Error in configuration file!')
            msg = _('Error: {}').format(e) # str(e) not translated...
            message = '{0}\n\n{1}'.format(title, msg)
            self.error_message = showerror(_('Error'), message)
        else:
            print('\n' + '=' * 80 + '\n')
            print(_('Starting %s with following options:') % program)

            for i in options:
                print('\t%s' % i)
            print('\n' + '-' * 80 + '\n')

<<<<<<< HEAD
            self.stopLoops()
            launcher = FGLauncher(self.master, [program] + options,
                                  FG_working_dir)
            try:
                launcher.run()
            except OSError as e:
                self.runFGErrorMessage(e)
            else:
                self.monitorFlightGearProcess(launcher)
            self.startLoops()
=======
        try:
            self._newSubprocess([program] + options, FG_working_dir)
            self.output_window.config(state='normal')
            self.output_window.delete('1.0', 'end')
            self.output_window.config(state='disabled')
            self.run_button.configure(state='disabled')
        except OSError:
            self.runFGErrorMessage()
>>>>>>> 77329c08

        self.run_button.config(state=NORMAL)

    def runFGErrorMessage(self, exc):
        title = _('Unable to run FlightGear!')
        msg = _('Please make sure that paths: FG_BIN and FG_ROOT\n'
                'in "Preferences" window are pointing to right directories.')
        message = '{0}\n\n{1}\n\n{2}'.format(title, exc, msg)
        self.error_message = showerror(_('Error'), message)

    def _newSubprocess(self, options, working_dir):
        new_subprocess = subprocess.Popen(options, cwd=working_dir,
                                          stdout=subprocess.PIPE,
                                          stderr=subprocess.STDOUT)
        start_new_thread(self._updateProcessOutput, (new_subprocess, ))

    def _updateProcessOutput(self, new_subprocess):
        while True:
            line = new_subprocess.stdout.readline()
            if line == b'' and new_subprocess.poll() is not None:
                self.run_button.configure(state='normal')
                break
            self.output_window.config(state='normal')
            self.output_window.insert('end', line.decode('utf-8',
                                                         errors='replace'))
            self.output_window.config(state='disabled')
            self.output_window.see('end')
            sys.stdout.flush()

    def saveAndQuit(self, event=None):
        """Save options to file and quit."""
        # Save window resolution.
        geometry = self.master.geometry().split('+')[0]
        self.config.window_geometry.set(geometry)

        t = self.options.get()
        self.config.write(text=t)
        self.master.quit()

    def saveLog(self):
        p = fd.asksaveasfilename(initialdir=LOG_DIR,
                                 initialfile=DEFAULT_LOG_NAME)
        if p:
            with open(p, mode='w', encoding='utf-8') as logfile:
                text = self.output_window.get('0.0', 'end')
                # Cutoff trailing new line that tk always adds at the end.
                text = text[:-1]
                logfile.write(text)

    def scenarioDescription(self, event):
        """Make pop up window showing AI scenario description."""
        index = self.popup.nearest(event.y)
        try:
            name = self.config.scenario_list[index]
        except IndexError:
            return
        text = self.read_scenario(name)

        try:
            self.descriptionWindow.destroy()
        except AttributeError:
            pass

        if text:
            text = name.center(80) + '\n' + ('-' * 80) + '\n' + text
            x = self.master.winfo_rootx()
            y = self.master.winfo_rooty()
            self.descriptionWindow = Toplevel(borderwidth=1, relief='raised')
            self.descriptionWindow.overrideredirect(True)
            self.descriptionWindow.geometry('+%d+%d' % (x + 10, y))
            self.descriptionText = Label(self.descriptionWindow, justify=LEFT,
                                         text=text, bg=MESSAGE_BG_COL)
            self.descriptionText.pack()
            self.descriptionText.bind('<Button-3>',
                                      self.scenarioDescriptionClose)

    def scenarioDescriptionClose(self, event=None):
        self.descriptionWindow.destroy()

    def search(self, entry, list_, build_method):
        entry = entry.lower()
        if entry != '':
            build_method()
            L = []

            for i in range(list_.size()):
                if entry in list_.get(i).lower():
                    L.append(list_.get(i))

            list_.delete(0, 'end')
            for i in L:
                list_.insert('end', i)

        else:
            build_method()

    def searchAircrafts(self):
        entry = self.aircraftSearch.get()
        list_ = self.aircraftList
        build_method = self.buildAircraftList

        self.search(entry, list_, build_method)

    def searchAirports(self):
        entry = self.airportSearch.get()
        list_ = self.airportList
        build_method = self.buildAirportList

        self.search(entry, list_, build_method)

    def setCarrier(self, L):
        old_scenario = ''
        if self.currentCarrier:
            old_scenario = self.currentCarrier[-1]
        if self.config.carrier.get() != L[0]:
            self.config.park.set('None')
        self.config.carrier.set(L[0])
        self.currentCarrier = L
        self.airport_label.config(text=_('Carrier:'))
        self.airportLabel.config(textvariable=self.config.carrier,
                                 bg=CARRIER_COL)
        self.rwy_label.config(fg=GRAYED_OUT_COL)
        self.rwyLabel.config(fg=GRAYED_OUT_COL)
        self.config.rwy.set('Default')
        self.config.airport.set('None')
        scenario = self.currentCarrier[-1]

        if scenario not in self.config.scenario.get().split():
            if old_scenario:
                L = self.config.scenario.get().split()
                if old_scenario in L:
                    L.pop(L.index(old_scenario))
                    self.config.scenario.set(' '.join(L))

            c = (self.config.scenario.get(), scenario)
            self.config.scenario.set(' '.join(c))

    def showConfigWindow(self):
        text = self.options.get()
        self.configWindow = ConfigWindow(self.master, self.config, text)
        # Wait for window to close and reset data if Save&Quit button was used.
        self.frame.wait_window(self.configWindow.top)
        if self.configWindow.reset_flag:
            self.reset()

    def showHelpWindow(self):
        """Display help window."""
        try:
            self.helpWindow.destroy()
        except AttributeError:
            pass
        # Find currently used language.
        language = self.config.language.get()
        if language:
            lang_code = language
        else:
            lang_code = translation(MESSAGES, LOCALE_DIR).info()['language']
        path = os.path.join(HELP_DIR, 'help_' + lang_code)
        if not os.path.isfile(path):
            lang_code = 'en'
            path = os.path.join(HELP_DIR, 'help_' + lang_code)

        readme_in = open(path, encoding='utf-8')
        text = readme_in.read()
        readme_in.close()

        self.helpWindow = Toplevel(self.master)
        self.helpWindow.title(_('Help'))
        self.helpWindow.transient(self.master)
        self.helpWindow.bind('<Escape>', self._destroyHelpWindow)

        self.helpText = ScrolledText(self.helpWindow, bg=TEXT_BG_COL, width=80)
        self.helpText.pack(side='left', fill='both', expand=True)
        self.helpText.insert('end', text)
        self.helpText.configure(state='disabled')

    def _destroyHelpWindow(self, event=None):
        self.helpWindow.destroy()

    def showMETARWindow(self, event=None):
        try:
            self.metar.quit()
        except AttributeError:
            pass

        self.metar = Metar(self.master, self.config, MESSAGE_BG_COL)

    def startLoops(self):
        """Activate all loops."""
        self.mainLoopIsRuning = True
        self.commentText()
        self.updateAircraft()
        self.updateAirport()

    def stopLoops(self):
        """Stop all loops."""
        self.mainLoopIsRuning = False

    def updateAircraft(self):
        """Update aircraft selection."""
        now = self.getAircraft()

        if now != self.config.aircraft.get():
            self.config.aircraft.set(now)
            self.updateImage()

        if self.mainLoopIsRuning:
            self.master.after(100, self.updateAircraft)
        else:
            return

    def updateAirport(self):
        """Update airport selection."""
        if self.config.airport.get() != 'None':
            selected_apt = self.getAirport()

            if selected_apt != self.config.airport.get():
                self.config.park.set('None')
                self.config.rwy.set('Default')
                self.config.airport.set(selected_apt)

            # Let user select only one option: rwy or park position.
            if self.config.rwy.get() != 'Default':
                if self.config.rwy.get() != self.old_rwy:
                    self.old_rwy = self.config.rwy.get()
                    self.config.park.set('None')
            if self.config.park.get() != 'None':
                if self.config.park.get() != self.old_park:
                    self.old_park = self.config.park.get()
                    self.config.rwy.set('Default')
            else:
                self.old_park = self.config.park.get()
                self.old_rwy = self.config.rwy.get()

            if self.old_rwy != 'Default' and self.old_park != 'None':
                self.old_rwy = 'Default'

        # Translate rwy and park buttons
        self.translatedPark.set(_(self.config.park.get()))
        self.translatedRwy.set(_(self.config.rwy.get()))

        if self.mainLoopIsRuning:
            self.master.after(250, self.updateAirport)
        else:
            return

    def updateCommand(self, *args):
        t = self.options.get()
#         program = self.config.FG_bin.get()
        options = self._getOptions()
#         FG_working_dir = HOME_DIR

        try:
            condConfig = condconfigparser.RawConditionalConfig(
                t, extvars=("aircraft", "airport", "parking", "runway",
                            "carrier", "scenarios"))
            context = {"aircraft": self.config.aircraft.get(),
                       "airport": self.config.airport.get(),
                       "parking": self.config.park.get(),
                       "runway": self.config.rwy.get(),
                       "carrier": self.config.carrier.get(),
                       "scenarios": self.config.scenario.get().split()}

            # configVars:
            #   external and non-external (assigned in the cfg file) variables
            #
            # rawConfigSections:
            #   list of lists of strings which are fgfs options. The first list
            #   corresponds to the "default", unconditional section of the
            #   config file; the other lists come from the conditional sections
            #   whose predicate is true according to 'context'.
            configVars, rawConfigSections = condConfig.eval(context)
            optionLineGroups = [ self.processRawConfigLines(lines) for lines in
                                 rawConfigSections ]
            # Concatenate all lists together
            additionalLines = functools.reduce(operator.add, optionLineGroups,
                                               [])
            options.extend(additionalLines)

            # Merge options starting with an element of MERGED_OPTIONS
            # The default for MERGED_OPTIONS is the empty list.
            mergedOptions = configVars.get("MERGED_OPTIONS", [])
            options = self.mergeFGOptions(mergedOptions, options)
            options = '\n'.join(options)

            self.command_window.config(state='normal')
            self.command_window.delete('1.0', 'end')
            self.command_window.insert('end', options)
            self.command_window.config(state='disabled')
            
        except condconfigparser.error as e:
            title = _('Error in configuration file!')
            msg = _('Error: {}').format(e) # str(e) not translated...
            message = '{0}\n\n{1}'.format(title, msg)
            self.error_message = showerror(_('Error'), message)
            return

    def _getOptions(self):
        options = []
        options.append('--fg-root=' + self.config.FG_root.get())
        options.append('--aircraft=' + self.config.aircraft.get())
        if self.config.carrier.get() != 'None':
            options.append('--carrier=' + self.config.carrier.get())
        if self.config.airport.get() != 'None':
            options.append('--airport=' + self.config.airport.get())
        if self.config.park.get() != 'None':
            options.append('--parkpos=' + self.config.park.get())
        if self.config.rwy.get() != 'Default':
            options.append('--runway=' + self.config.rwy.get())
        if self.config.scenario.get() != '':
            options.append('--ai-scenario=' + self.config.scenario.get())
        if self.config.FG_aircraft.get() != '':
            options.append('--fg-aircraft=' + self.config.FG_aircraft.get())
        if self.config.FG_scenery.get() != 'None':
            options.append('--fg-scenery=' + self.config.FG_scenery.get())
        return options

    def updateImage(self):
        self.image = self.getImage()
        self.thumbnail.config(image=self.image)

    def updateInstalledAptList(self):
        """Rebuild installed airports list."""
        if self.config.filtredAptList.get():
            self.config.makeInstalledAptList()
            self.filterAirports()

    def updateOptions(self, event=None):
        self.options.set(self.option_window.get('1.0', 'end'))
        self.option_window.edit_modified(False)<|MERGE_RESOLUTION|>--- conflicted
+++ resolved
@@ -16,7 +16,6 @@
 from tkinter.scrolledtext import ScrolledText
 from xml.etree.ElementTree import ElementTree
 from tkinter.messagebox import showerror
-import configparser
 
 try:
     from PIL import Image, ImageTk
@@ -26,12 +25,13 @@
     print ('[FGo! Warning] PIL library not found. Aircraft thumbnails '
            'will not be displayed.', file=sys.stderr)
 
+import condconfigparser
+print("Using CondConfigParser version {}".format(condconfigparser.__version__))
+
 from .metar import Metar
 from .configwindow import ConfigWindow
 from ..constants import *
-from .. import condconfigparser
-
-print(condconfigparser.__version__)
+
 
 class App:
 
@@ -202,21 +202,12 @@
         self.airportSearchButton = Button(self.frame32, text=_('Clear'),
                                           command=self.airportSearchClear)
         self.airportSearchButton.pack(side='left')
-#------ Buttons ---------------------------------------------------------------
+#------ FlightGear process status and buttons ---------------------------------
         self.frame4 = Frame(self.frame, borderwidth=4)
         self.frame4.pack(side='top', fill='x')
 
         self.frame41 = Frame(self.frame4, borderwidth=4)
-<<<<<<< HEAD
-        self.frame41.pack(side='left', fill='x')
-        # TerraSync
-        self.ts = Checkbutton(self.frame41, text="TerraSync",
-                              variable=self.config.TS, command=self.runTS)
-        self.ts.pack(side='left')
-
-        self.ts_prefetch = Button(self.frame41, text=_('Scenery Prefetch'),
-                                  command=self.prefetchScenery)
-        self.ts_prefetch.pack(side='left')
+        self.frame41.pack(side='right')
 
         # FlightGear process status
         self.fgStatusText = StringVar()
@@ -227,9 +218,7 @@
 
         self.frame42 = Frame(self.frame4, borderwidth=4)
         self.frame42.pack(side='right')
-=======
-        self.frame41.pack(side='right')
->>>>>>> 77329c08
+
         # Buttons
         self.sq_button = Button(self.frame41, text=_('Save & Quit'),
                                 command=self.saveAndQuit)
@@ -333,15 +322,12 @@
         self.old_aircraft_search = ''
         self.old_airport_search = ''
         self.reset(first_run=True)
-<<<<<<< HEAD
+        self.registerTracedVariables()
         # Lock used to prevent concurent calls of self._runFG()
         # (disabling the "Run FG" button is not enough, as self.runFG()
         # can be invoked through a keyboard shortcut).
         self.runFGLock = threading.Lock()
         self.setupKeyboardShortcuts()
-=======
-        self.registerTracedVariables()
->>>>>>> 77329c08
         self.startLoops()
 
     def setupKeyboardShortcuts(self):
@@ -1003,24 +989,6 @@
         # optionList starting with that prefix.
         return [ s if isOpt else d[s] for isOpt, s in l ]
 
-<<<<<<< HEAD
-    def monitorFlightGearProcess(self, launcher):
-        self.fgStatusText.set(_("FlightGear is running..."))
-        self.fgStatusLabel.config(background="#ff8888")
-
-        # Wait until FlightGear is terminated
-        self.master.wait_variable(launcher.exitStatus)
-        exitStatus = launcher.exitStatus.get()
-
-        if exitStatus >= 0:
-            complement = _("FG's last exit status: {}").format(exitStatus)
-        else:
-            complement = _("FG last killed by signal {}").format(
-                -exitStatus)
-
-        self.fgStatusText.set(_('Ready ({})').format(complement))
-        self.fgStatusLabel.config(background="#88ff88")
-
     def runFG(self, *args, **kwargs):
         """Wrapper around self._runFG() to prevent concurrent calls.
 
@@ -1042,12 +1010,7 @@
 
     def _runFG(self, event=None):
         self.run_button.config(state=DISABLED)
-
-        t = self.text.get('0.0', 'end')
-=======
-    def runFG(self):
         t = self.options.get()
->>>>>>> 77329c08
         self.config.write(text=t)
 
         program = self.config.FG_bin.get()
@@ -1116,37 +1079,27 @@
             msg = _('Error: {}').format(e) # str(e) not translated...
             message = '{0}\n\n{1}'.format(title, msg)
             self.error_message = showerror(_('Error'), message)
-        else:
-            print('\n' + '=' * 80 + '\n')
-            print(_('Starting %s with following options:') % program)
-
-            for i in options:
-                print('\t%s' % i)
-            print('\n' + '-' * 80 + '\n')
-
-<<<<<<< HEAD
-            self.stopLoops()
-            launcher = FGLauncher(self.master, [program] + options,
-                                  FG_working_dir)
-            try:
-                launcher.run()
-            except OSError as e:
-                self.runFGErrorMessage(e)
-            else:
-                self.monitorFlightGearProcess(launcher)
-            self.startLoops()
-=======
+            return
+
+        print('\n' + '=' * 80 + '\n')
+        print(_('Starting %s with following options:') % program)
+
+        for i in options:
+            print('\t%s' % i)
+        print('\n' + '-' * 80 + '\n')
+
         try:
             self._newSubprocess([program] + options, FG_working_dir)
+        except OSError as e:
+            self.runFGErrorMessage(e)
+            self.run_button.config(state=NORMAL)
+        else:
+            self.fgStatusText.set(_("FlightGear is running..."))
+            self.fgStatusLabel.config(background="#ff8888")
+
             self.output_window.config(state='normal')
             self.output_window.delete('1.0', 'end')
             self.output_window.config(state='disabled')
-            self.run_button.configure(state='disabled')
-        except OSError:
-            self.runFGErrorMessage()
->>>>>>> 77329c08
-
-        self.run_button.config(state=NORMAL)
 
     def runFGErrorMessage(self, exc):
         title = _('Unable to run FlightGear!')
@@ -1164,7 +1117,18 @@
     def _updateProcessOutput(self, new_subprocess):
         while True:
             line = new_subprocess.stdout.readline()
-            if line == b'' and new_subprocess.poll() is not None:
+            exitStatus = new_subprocess.poll()
+            if line == b'' and exitStatus is not None:
+                # FlightGear is terminated and all its output has been read
+                if exitStatus >= 0:
+                    complement = _("FG's last exit status: {}").format(
+                        exitStatus)
+                else:
+                    complement = _("FG last killed by signal {}").format(
+                        -exitStatus)
+
+                self.fgStatusText.set(_('Ready ({})').format(complement))
+                self.fgStatusLabel.config(background="#88ff88")
                 self.run_button.configure(state='normal')
                 break
             self.output_window.config(state='normal')
@@ -1393,9 +1357,7 @@
 
     def updateCommand(self, *args):
         t = self.options.get()
-#         program = self.config.FG_bin.get()
         options = self._getOptions()
-#         FG_working_dir = HOME_DIR
 
         try:
             condConfig = condconfigparser.RawConditionalConfig(
@@ -1434,7 +1396,6 @@
             self.command_window.delete('1.0', 'end')
             self.command_window.insert('end', options)
             self.command_window.config(state='disabled')
-            
         except condconfigparser.error as e:
             title = _('Error in configuration file!')
             msg = _('Error: {}').format(e) # str(e) not translated...
